--- conflicted
+++ resolved
@@ -81,11 +81,6 @@
         probabilities = probabilities.float()
         targets = targets.float()
 
-<<<<<<< HEAD
-=======
-        probabilities = torch.sigmoid(probabilities)
-
->>>>>>> 2e1919d1
         # Get the number of classes (L)
         num_classes = probabilities.size(1)
 
